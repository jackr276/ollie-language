--- conflicted
+++ resolved
@@ -2332,34 +2332,9 @@
  * Emit a jump statement jumping to the destination block, using the jump type that we
  * provide
  */
-void emit_jump(basic_block_t* basic_block, basic_block_t* destination_block, jump_type_t type, u_int8_t is_branch_ending, u_int8_t inverse_jump){
+void emit_jump(basic_block_t* basic_block, basic_block_t* dest_block, three_addr_var_t* conditional_result, jump_type_t type, u_int8_t is_branch_ending, u_int8_t inverse_jump){
 	//Use the helper function to emit the statement
 	instruction_t* stmt = emit_jmp_instruction(destination_block, type);
-
-	//Is this branch ending?
-	stmt->is_branch_ending = is_branch_ending;
-
-	//Mark where we came from
-	stmt->block_contained_in = basic_block;
-
-	//Is this an inverse jump? Important for optimization down the line
-	stmt->inverse_jump = inverse_jump;
-
-	//Add this into the first block
-	add_statement(basic_block, stmt);
-}
-
-
-/**
- * Emit a user defined jump statement that points to a label, not to a block
- */
-<<<<<<< HEAD
-static void emit_user_defined_jump(basic_block_t* basic_block, symtab_variable_record_t* label, jump_type_t type, u_int8_t is_branch_ending){
-=======
-void emit_jump(basic_block_t* basic_block, basic_block_t* dest_block, three_addr_var_t* conditional_result, jump_type_t type, u_int8_t is_branch_ending, u_int8_t inverse_jump){
->>>>>>> 7f926664
-	//Use the helper function to emit the statement
-	instruction_t* stmt = emit_incomplete_jmp_instruction(type);
 
 	//We'll store the conditional as the op1 here. It may be null for direct jumps which is ok, 
 	//but for a conditional jump this cannot be null
@@ -2368,17 +2343,11 @@
 	//Is this branch ending?
 	stmt->is_branch_ending = is_branch_ending;
 
-	//We'll need to store the label in here for later on down the line
-	stmt->var_record = label;
-
 	//Mark where we came from
 	stmt->block_contained_in = basic_block;
 
-	//These will never be basic blocks
-	stmt->inverse_jump = FALSE;
-
-	//Add this to the array of user defined jumps
-	dynamic_array_add(current_function_user_defined_jump_statements, stmt);
+	//Is this an inverse jump? Important for optimization down the line
+	stmt->inverse_jump = inverse_jump;
 
 	//Add this into the first block
 	add_statement(basic_block, stmt);
@@ -2387,6 +2356,33 @@
 	if(conditional_result != NULL){
 		add_used_variable(basic_block, conditional_result);
 	}
+}
+
+
+/**
+ * Emit a user defined jump statement that points to a label, not to a block
+ */
+static void emit_user_defined_jump(basic_block_t* basic_block, symtab_variable_record_t* label, jump_type_t type, u_int8_t is_branch_ending){
+	//Use the helper function to emit the statement
+	instruction_t* stmt = emit_incomplete_jmp_instruction(type);
+
+	//Is this branch ending?
+	stmt->is_branch_ending = is_branch_ending;
+
+	//We'll need to store the label in here for later on down the line
+	stmt->var_record = label;
+
+	//Mark where we came from
+	stmt->block_contained_in = basic_block;
+
+	//These will never be basic blocks
+	stmt->inverse_jump = FALSE;
+
+	//Add this to the array of user defined jumps
+	dynamic_array_add(current_function_user_defined_jump_statements, stmt);
+
+	//Add this into the first block
+	add_statement(basic_block, stmt);
 }
 
 
