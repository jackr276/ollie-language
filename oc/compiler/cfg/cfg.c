--- conflicted
+++ resolved
@@ -7700,7 +7700,6 @@
 
 
 /**
-<<<<<<< HEAD
  * Visit a global variable let statement(declaration + initialization)
  */
 static void visit_global_let_statement(generic_ast_node_t* node){
@@ -7725,9 +7724,6 @@
 
 /**
  * Visit a let statement
-=======
- * Visit a let statement and handle all relative initializations
->>>>>>> b06b9c18
  */
 static cfg_result_package_t visit_let_statement(generic_ast_node_t* node, u_int8_t is_branch_ending){
 	//Create the return package here
