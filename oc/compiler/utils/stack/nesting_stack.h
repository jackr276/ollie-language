/**
 * Author: Jack Robbins
 * An API for a heap allocated stack implementation. Fully integrated for all stack
 * operations like push, pop and peek, and provides cleanup support as well
 *
 * This stack is, for efficiency reasons, specifically only for use with lexer items. A generic
 * stack is provided in heapstack
 */

#ifndef NESTING_STACK_H 
#define NESTING_STACK_H 
#include <sys/types.h>

//Predeclare the entire stack type
typedef struct nesting_stack_t nesting_stack_t;

/**
 * All of our different possible nesting values
 */
typedef enum {
	NO_NESTING_LEVEL = 0, // Our default value
<<<<<<< HEAD
	NESTING_FUNCTION,
	NESTING_CASE_STATEMENT,
	NESTING_C_STYLE_CASE_STATEMENT, // This one allows breaks
	NESTING_LOOP_STATEMENT,
	NESTING_IF_STATEMENT,
	NESTING_DEFER_STATEMENT,
=======
	FUNCTION,
	CASE_STATEMENT,
	C_STYLE_CASE_STATEMENT, // This one allows breaks
	LOOP_STATEMENT,
	IF_STATEMENT,
	DEFER_STATEMENT,
>>>>>>> d7bb54f5
} nesting_level_t;


/**
 * The nesting stack is internally
 * a dynamically resizing array
 */
struct nesting_stack_t {
	//A dynamically resizing array of nesting
	//levels
	nesting_level_t* stack;
	//The current index
	u_int32_t current_index;
	//The current max index
	u_int32_t current_max_index;
};

/**
 * Initialize a stack
 */
nesting_stack_t* nesting_stack_alloc();

/**
 * Add a new nesting level to the top of the stack
 */
void push_nesting_level(nesting_stack_t* stack, nesting_level_t level);

/**
 * Is the stack empty or not
 */
u_int8_t nesting_stack_is_empty(nesting_stack_t* nesting_stack);

/**
 * Perform a scan of the nesting stack to see if a given level is contained
 */
u_int8_t nesting_stack_contains_level(nesting_stack_t* nesting_stack, nesting_level_t level);

/**
 * Get the estimated execution frequency of something given a nesting level using
 * our custom rules
 */
u_int32_t get_estimated_execution_frequency_from_nesting_stack(nesting_stack_t* stack);

/**
 * Remove the top value of the stack
 */
nesting_level_t pop_nesting_level(nesting_stack_t* stack);

/**
 * Return the top value of the stack, but do not
 * remove it
 */
nesting_level_t peek_nesting_level(nesting_stack_t* stack);

/**
 * Destroy the stack with a proper cleanup
 */
void nesting_stack_dealloc(nesting_stack_t** stack);

#endif /* NESTING_LEVEL_STACK_T */<|MERGE_RESOLUTION|>--- conflicted
+++ resolved
@@ -19,21 +19,12 @@
  */
 typedef enum {
 	NO_NESTING_LEVEL = 0, // Our default value
-<<<<<<< HEAD
 	NESTING_FUNCTION,
 	NESTING_CASE_STATEMENT,
 	NESTING_C_STYLE_CASE_STATEMENT, // This one allows breaks
 	NESTING_LOOP_STATEMENT,
 	NESTING_IF_STATEMENT,
 	NESTING_DEFER_STATEMENT,
-=======
-	FUNCTION,
-	CASE_STATEMENT,
-	C_STYLE_CASE_STATEMENT, // This one allows breaks
-	LOOP_STATEMENT,
-	IF_STATEMENT,
-	DEFER_STATEMENT,
->>>>>>> d7bb54f5
 } nesting_level_t;
 
 
