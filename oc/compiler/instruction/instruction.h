--- conflicted
+++ resolved
@@ -51,146 +51,9 @@
  * What kind of jump do we want to select
  */
 typedef enum{
-<<<<<<< HEAD
 	JUMP_CATEGORY_INVERSE,
 	JUMP_CATEGORY_NORMAL,
 } jump_category_t;
-=======
-	NO_INSTRUCTION_SELECTED = 0, //The NONE instruction, this is our default and we'll get this when we calloc
-	PHI_FUNCTION, //Not really an instruction, but we still need to account for these
-	RET,
-	CALL,
-	INDIRECT_CALL, //For function pointers
-	MOVB,
-	MOVW, //Regular register-to-register or immediate to register
-	MOVL,
-	MOVQ,
-	MOVSX, //Move with sign extension from small to large register
-	MOVZX, //Move with zero extension from small to large register
-	REG_TO_MEM_MOVB,
-	REG_TO_MEM_MOVW,
-	REG_TO_MEM_MOVL,
-	REG_TO_MEM_MOVQ,
-	MEM_TO_REG_MOVB,
-	MEM_TO_REG_MOVW,
-	MEM_TO_REG_MOVL,
-	MEM_TO_REG_MOVQ,
-	LEAW,
-	LEAL,
-	LEAQ,
-	INDIRECT_JMP, //For our switch statements
-	CQTO, //convert quad-to-octa word
-	CLTD, //convert long-to-double-long(quad)
-	CWTL, //Convert word to long word
-	CBTW, //Convert byte to word
-	NOP,
-	JMP, //Unconditional jump
-	JNE, //Jump not equal
-	JE, //Jump if equal
-	JNZ, //Jump if not zero
-	JZ, //Jump if zero
-	JGE, //Jump GE(SIGNED)
-	JG, //Jump GT(SIGNED)
-	JLE, //Jump LE(SIGNED)
-	JL, //JUMP LT(SIGNED)
-	JA, //JUMP GT(UNSIGNED)
-	JAE, //JUMP GE(UNSIGNED)
-	JB, //JUMP LT(UNSIGNED)
-	JBE, //JUMP LE(UNSIGNED)
-	ADDB,
-	ADDW,
-	ADDL,
-	ADDQ,
-	MULB,
-	MULW,
-	MULL,
-	MULQ,
-	IMULB,
-	IMULW,
-	IMULL,
-	IMULQ,
-	DIVB,
-	DIVW,
-	DIVL,
-	DIVQ,
-	IDIVB,
-	IDIVW,
-	IDIVL,
-	IDIVQ,
-	SUBB,
-	SUBW,
-	SUBL,
-	SUBQ,
-	ASM_INLINE, //ASM inline statements aren't really instructions
-	SHRB,
-	SHRW,
-	SHRL,
-	SHRQ, 
-	SARB,
-	SARW,
-	SARL, //Signed shift
-	SARQ, //Signed shift
-	SALW,
-	SALB,
-	SALL, //Signed shift 
-	SALQ, //Signed shift
-	SHLB,
-	SHLW,
-	SHLL,
-	SHLQ,
-	INCB,
-	INCW,
-	INCL,
-	INCQ,
-	DECB,
-	DECW,
-	DECL,
-	DECQ,
-	NEGB,
-	NEGW,
-	NEGL,
-	NEGQ,
-	NOTB,
-	NOTW,
-	NOTL,
-	NOTQ,
-	XORB,
-	XORW,
-	XORL,
-	XORQ,
-	ORB,
-	ORW,
-	ORL,
-	ORQ,
-	ANDB,
-	ANDW,
-	ANDL,
-	ANDQ,
-	CMPB,
-	CMPW,
-	CMPL,
-	CMPQ,
-	TESTB,
-	TESTW,
-	TESTL,
-	TESTQ,
-	PUSH,
-	PUSH_DIRECT, //Bypass live_ranges entirely
-	POP,
-	POP_DIRECT, //Bypass live_ranges entirely
-	SETE, //Set if equal
-	SETNE, //Set if not equal
-	SETGE, //Set >= signed
-	SETLE, //Set <= signed
-	SETL, //Set < signed
-	SETG, //Set > signed
-	SETAE, //Set >= unsigned
-	SETA, //Set > unsigned
-	SETBE, //Set <= unsigned
-	SETB, //Set < unsigned
-} instruction_type_t;
-
->>>>>>> f2424b1d
 
 /**
  * Define the standard x86-64 register table
